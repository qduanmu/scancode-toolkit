--- conflicted
+++ resolved
@@ -160,12 +160,9 @@
     extract_result_with_errors = []
     unique_extract_events_with_errors = set()
     has_extract_errors = False
-<<<<<<< HEAD
-    extractibles = extract_archives(location=abs_location, recurse=not shallow, replace_originals=replace_originals, ignored_extensions=ignore)
-=======
+    
     extractibles = extract_archives(
-        abs_location, recurse=not shallow, replace_originals=replace_originals)
->>>>>>> 794c7f16
+        abs_location, recurse=not shallow, replace_originals=replace_originals, ignored_extensions=ignore)
 
     if not quiet:
         echo_stderr('Extracting archives...', fg='green')
